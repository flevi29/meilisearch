--- conflicted
+++ resolved
@@ -6,23 +6,13 @@
 
 #[actix_rt::test]
 async fn create_and_get_index() {
-<<<<<<< HEAD
     let server = Server::new_shared();
     let index = server.unique_index();
     let (response, code) = index.create(None).await;
 
     assert_eq!(code, 202);
 
-    index.wait_task(response.uid()).await;
-=======
-    let server = Server::new().await;
-    let index = server.index("test");
-    let (task, code) = index.create(None).await;
-
-    assert_eq!(code, 202);
-
-    index.wait_task(task.uid()).await.succeeded();
->>>>>>> 8f006eea
+    index.wait_task(response.uid()).await.succeeded();
 
     let (response, code) = index.get().await;
 
@@ -63,7 +53,6 @@
 
 #[actix_rt::test]
 async fn list_multiple_indexes() {
-<<<<<<< HEAD
     let server = Server::new_shared();
     let index1 = server.unique_index();
     let index2 = server.unique_index();
@@ -72,13 +61,6 @@
     let (_task2, _) = index2.create(Some("key")).await;
 
     index1.wait_task(task1.uid()).await.succeeded();
-=======
-    let server = Server::new().await;
-    server.index("test").create(None).await;
-    let (task, _status_code) = server.index("test1").create(Some("key")).await;
-
-    server.index("test").wait_task(task.uid()).await.succeeded();
->>>>>>> 8f006eea
 
     let (response, code) = server.list_indexes(None, None).await;
     dbg!(response.clone());
